--- conflicted
+++ resolved
@@ -27,7 +27,6 @@
 from deepness.widgets.input_channels_mapping.input_channels_mapping_widget import InputChannelsMappingWidget
 from deepness.widgets.training_data_export_widget.training_data_export_widget import TrainingDataExportWidget
 
-
 FORM_CLASS, _ = uic.loadUiType(os.path.join(
     os.path.dirname(__file__), 'deepness_dockwidget.ui'))
 
@@ -147,7 +146,8 @@
     def _setup_misc_ui(self):
         """ Setup some misceleounous ui forms
         """
-        from deepness.processing.models.model_types import ModelDefinition  # import here to avoid pulling external dependencies to early
+        from deepness.processing.models.model_types import \
+            ModelDefinition  # import here to avoid pulling external dependencies to early
 
         self._show_debug_warning()
         combobox = self.comboBox_processedAreaSelection
@@ -200,7 +200,8 @@
         self.radioButton_processingTileOverlapPixels.toggled.connect(self._set_processing_overlap_enabled)
 
     def _model_type_changed(self):
-        from deepness.processing.models.model_types import ModelType  # import here to avoid pulling external dependencies to early
+        from deepness.processing.models.model_types import \
+            ModelType  # import here to avoid pulling external dependencies to early
 
         model_type = ModelType(self.comboBox_modelType.currentText())
 
@@ -232,17 +233,7 @@
     def _detector_type_changed(self):
         detector_type = DetectorType(self.comboBox_detectorType.currentText())
         self.label_detectorTypeDescription.setText(detector_type.get_formatted_description())
-<<<<<<< HEAD
         
-=======
-
-    def _model_output_format_changed(self):
-        txt = self.comboBox_modelOutputFormat.currentText()
-        model_output_format = ModelOutputFormat(txt)
-        class_number_selection_enabled = bool(model_output_format == ModelOutputFormat.ONLY_SINGLE_CLASS_AS_LAYER)
-        self.comboBox_outputFormatClassNumber.setEnabled(class_number_selection_enabled)
-
->>>>>>> 22b8392f
     def _set_processing_overlap_enabled(self):
         overlap_percentage_enabled = self.radioButton_processingTileOverlapPercentage.isChecked()
         self.spinBox_processingTileOverlapPercentage.setEnabled(overlap_percentage_enabled)
@@ -335,7 +326,8 @@
         If model has model_type in metadata - use this type to create proper model class.
         Otherwise model_class_from_ui will be used
         """
-        from deepness.processing.models.model_types import ModelDefinition, ModelType  # import here to avoid pulling external dependencies to early
+        from deepness.processing.models.model_types import (  # import here to avoid pulling external dependencies to early
+            ModelDefinition, ModelType)
 
         model_class = model_class_from_ui
 
@@ -354,8 +346,9 @@
         """
         Tries to load the model and display its message.
         """
-        from deepness.processing.models.model_types import ModelType  # import here to avoid pulling external dependencies to early
         import deepness.processing.models.detector as detector_module  # import here to avoid pulling external dependencies to early
+        from deepness.processing.models.model_types import \
+            ModelType  # import here to avoid pulling external dependencies to early
 
         file_path = self.lineEdit_modelPath.text()
 
@@ -453,7 +446,8 @@
         """
         Get the currently selected model class (in UI)
         """
-        from deepness.processing.models.model_types import ModelDefinition, ModelType  # import here to avoid pulling external dependencies to early
+        from deepness.processing.models.model_types import (  # import here to avoid pulling external dependencies to early
+            ModelDefinition, ModelType)
 
         model_type_txt = self.comboBox_modelType.currentText()
         model_type = ModelType(model_type_txt)
@@ -464,7 +458,8 @@
         """ Get the parameters for the model interface.
         The returned type is derived from `MapProcessingParameters` class, depending on the selected model type.
         """
-        from deepness.processing.models.model_types import ModelType  # import here to avoid pulling external dependencies to early
+        from deepness.processing.models.model_types import \
+            ModelType  # import here to avoid pulling external dependencies to early
 
         map_processing_parameters = self._get_map_processing_parameters()
 
