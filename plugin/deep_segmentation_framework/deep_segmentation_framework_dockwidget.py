# -*- coding: utf-8 -*-
"""
/***************************************************************************
 DeepSegmentationFrameworkDockWidget
                                 A QGIS plugin
 This plugin allows to perform segmentation with deep neural networks
 Generated by Plugin Builder: http://g-sherman.github.io/Qgis-Plugin-Builder/
                             -------------------
        begin                : 2022-08-11
        git sha              : $Format:%H$
        copyright            : (C) 2022 by Przemyslaw Aszkowski
        email                : przemyslaw.aszkowski@gmail.com
 ***************************************************************************/

/***************************************************************************
 *                                                                         *
 *   This program is free software; you can redistribute it and/or modify  *
 *   it under the terms of the GNU General Public License as published by  *
 *   the Free Software Foundation; either version 2 of the License, or     *
 *   (at your option) any later version.                                   *
 *                                                                         *
 ***************************************************************************/
"""
import logging
import os
from dataclasses import dataclass

from qgis.PyQt.QtWidgets import QComboBox
from qgis.PyQt import QtGui, QtWidgets, uic
from qgis.PyQt.QtCore import pyqtSignal
from qgis.core import QgsVectorLayer
from qgis.core import QgsRasterLayer
from qgis.core import QgsMessageLog
from qgis.core import QgsProject
from qgis.core import QgsVectorLayer
from qgis.core import Qgis
from PyQt5.QtWidgets import QInputDialog, QLineEdit

from deep_segmentation_framework.common.defines import PLUGIN_NAME, LOG_TAB_NAME
from deep_segmentation_framework.common.inference_parameters import InferenceParameters

FORM_CLASS, _ = uic.loadUiType(os.path.join(
    os.path.dirname(__file__), 'deep_segmentation_framework_dockwidget_base.ui'))


@dataclass
class InferenceInput:
    inference_parameters: InferenceParameters
    input_layer_id: str


class DeepSegmentationFrameworkDockWidget(QtWidgets.QDockWidget, FORM_CLASS):

    closingPlugin = pyqtSignal()
    do_something_signal = pyqtSignal()  # signal used for quick testing
    run_inference_signal = pyqtSignal(InferenceInput)

    def __init__(self, parent=None):
        """Constructor."""
        super(DeepSegmentationFrameworkDockWidget, self).__init__(parent)
        self.setupUi(self)
        self._create_connections()
        QgsMessageLog.logMessage("Widget setup", LOG_TAB_NAME, level=Qgis.Info)
        self._available_input_layers = {}  # type: Dict[str, str]  # id, name

    def _create_connections(self):
        self.pushButton_doSomething.clicked.connect(self._do_something)
        self.pushButton_run_inference.clicked.connect(self._run_inference)

    def _do_something(self):
        self.do_something_signal.emit()

    def update_input_layer_selection(self, all_layers):
        combobox = self.comboBox_inputLayer  # type: QComboBox
        if combobox.count() > 0:
            selected_item_index = combobox.currentIndex()
            selected_item_id = list(self._available_input_layers.keys())[selected_item_index]
        else:
            selected_item_id = None

        self._available_input_layers = {}
        for layer_id, layer in all_layers.items():
            if not isinstance(layer, QgsRasterLayer):
                continue  # not a vector layer - ignore
            name = layer.name()
            self._available_input_layers[layer_id] = name

        combobox.clear()
        for name in self._available_input_layers.values():
            combobox.addItem(name)

        # discard previously selected item, if it is no longer available:
        if selected_item_id not in self._available_input_layers:
            selected_item_id = None

        if not selected_item_id:
            # if none item is selected, and 'fotomapa' is available, select it,
            # as it is usually the layer we are looking for
            for layer_id, name in self._available_input_layers.items():
                if 'fotomapa' in name:
                    selected_item_id = layer_id
                    break

        if selected_item_id:
            index_of_selected_item_id = list(self._available_input_layers.keys()).index(selected_item_id)
            combobox.setCurrentIndex(index_of_selected_item_id)
            #  TODO: save selected_item as project plugin parameter the last selection
            #  (so it will be selected next time project starts)

    def _get_input_layer_selected_id(self):
        combobox = self.comboBox_inputLayer  # type: QComboBox
        index = combobox.currentIndex()
        return list(self._available_input_layers.keys())[index]

    def get_inference_parameters(self) -> InferenceParameters:
        postprocessing_dilate_erode_size = self.spinBox_dilateErodeSize.value() \
                                         if self.checkBox_removeSmallAreas.isChecked() else 0

        if self.radioButton_inferencePolygonPart.isChecked():
            qid = QInputDialog()
            vals = [layer.name() for layer in QgsProject.instance().mapLayers().values() if isinstance(layer, QgsVectorLayer)]
            mask_layer_name, ok = QInputDialog.getItem( qid, "Select layer", "Select mask layer to processing", vals, 0, False)

            if not ok:
                msg = "Error! Layer not selected! Try again."
                QgsMessageLog.logMessage(PLUGIN_NAME, msg, level=Qgis.Critical)
        else:
            mask_layer_name = None


        inference_parameters = InferenceParameters(
            resolution_cm_per_px=self.doubleSpinBox_resolution_cm_px.value(),
            tile_size_px=self.spinBox_tileSize_px.value(),
            entire_field=self.radioButton_inferenceEntireField.isChecked(),
<<<<<<< HEAD
            layer_name=mask_layer_name,
            postprocessing_dilate_size=postprocessing_dilate_size,
=======
            postprocessing_dilate_erode_size=postprocessing_dilate_erode_size,
>>>>>>> 4d29df54
        )
        return inference_parameters

    def _run_inference(self):
        inference_parameters = self.get_inference_parameters()
        inference_input = InferenceInput(
            inference_parameters=inference_parameters,
            input_layer_id=self._get_input_layer_selected_id(),
        )
        self.run_inference_signal.emit(inference_input)

    def closeEvent(self, event):
        self.closingPlugin.emit()
        event.accept()
<|MERGE_RESOLUTION|>--- conflicted
+++ resolved
@@ -132,12 +132,8 @@
             resolution_cm_per_px=self.doubleSpinBox_resolution_cm_px.value(),
             tile_size_px=self.spinBox_tileSize_px.value(),
             entire_field=self.radioButton_inferenceEntireField.isChecked(),
-<<<<<<< HEAD
             layer_name=mask_layer_name,
-            postprocessing_dilate_size=postprocessing_dilate_size,
-=======
             postprocessing_dilate_erode_size=postprocessing_dilate_erode_size,
->>>>>>> 4d29df54
         )
         return inference_parameters
 
