import logging
from dataclasses import dataclass
from typing import Optional, List, Tuple

import cv2
import numpy as np
from qgis.core import Qgis
from qgis.core import QgsFeature, QgsGeometry, QgsPointXY
from qgis.core import QgsRasterLayer, QgsCoordinateTransform
from qgis.core import QgsRectangle
from qgis.core import QgsUnitTypes
from qgis.core import QgsWkbTypes

from deepness.common.processing_parameters.map_processing_parameters import MapProcessingParameters
from deepness.common.processing_parameters.segmentation_parameters import SegmentationParameters


def convert_meters_to_rlayer_units(rlayer, distance_m) -> float:
    """ How many map units are there in one meter """
    # TODO - potentially implement conversions from other units
    if rlayer.crs().mapUnits() != QgsUnitTypes.DistanceUnit.DistanceMeters:
        # TODO - add support for more unit types
        raise Exception("Unsupported layer units")
    assert distance_m != 0
    return distance_m


def get_numpy_data_type_for_qgis_type(data_type_qgis: Qgis.DataType):
    if data_type_qgis == Qgis.DataType.Byte:
        data_type_numpy = np.uint8
    elif data_type_qgis == Qgis.DataType.UInt16:
        data_type_numpy = np.uint16
    elif data_type_qgis == Qgis.DataType.Int16:
        data_type_numpy = np.int16
    elif data_type_qgis in [Qgis.DataType.Float32]:
        data_type_numpy = np.float32
    else:
        # TODO - maybe add support for more data types (change also the numpy type below then)
        raise Exception("Invalid input layer data type!")

    return data_type_numpy


def get_tile_image(
        rlayer: QgsRasterLayer,
        extent: QgsRectangle,
        params: MapProcessingParameters) -> np.ndarray:
    """

    :param rlayer: raster layer from which the image will be extracted
    :param extent: extent of the image to extract
    :param params:
    :return: extracted image [SIZE x SIZE x CHANNELS]. Probably RGBA channels
    """

    expected_meters_per_pixel = params.resolution_cm_per_px / 100
    expected_units_per_pixel = convert_meters_to_rlayer_units(rlayer, expected_meters_per_pixel)
    expected_units_per_pixel_2d = expected_units_per_pixel, expected_units_per_pixel
    # to get all pixels - use the 'rlayer.rasterUnitsPerPixelX()' instead of 'expected_units_per_pixel_2d'
    image_size = round((extent.width()) / expected_units_per_pixel_2d[0]), \
                 round((extent.height()) / expected_units_per_pixel_2d[1])

    # sanity check, that we gave proper extent as parameter
    assert image_size[0] == params.tile_size_px
    assert image_size[1] == params.tile_size_px

    # enable resampling
    data_provider = rlayer.dataProvider()
    if data_provider is None:
        raise Exception("Somehow invalid rlayer!")
    data_provider.enableProviderResampling(True)
    original_resampling_method = data_provider.zoomedInResamplingMethod()
    data_provider.setZoomedInResamplingMethod(data_provider.ResamplingMethod.Bilinear)
    data_provider.setZoomedOutResamplingMethod(data_provider.ResamplingMethod.Bilinear)

    def get_raster_block(band_number_):
        raster_block = rlayer.dataProvider().block(
            band_number_,
            extent,
            image_size[0], image_size[1])
        block_height, block_width = raster_block.height(), raster_block.width()
        if block_width == 0 or block_width == 0:
            raise Exception("No data on layer within the expected extent!")
        return raster_block

    input_channels_mapping = params.input_channels_mapping
    number_of_model_inputs = input_channels_mapping.get_number_of_model_inputs()
    tile_data = []

    if input_channels_mapping.are_all_inputs_standalone_bands():
        band_count = rlayer.bandCount()
        for i in range(number_of_model_inputs):
            image_channel = input_channels_mapping.get_image_channel_for_model_input(i)
            band_number = image_channel.get_band_number()
            assert band_number <= band_count  # we cannot obtain a higher band than the maximum in the image
            rb = get_raster_block(band_number)
            raw_data = rb.data()
            bytes_array = bytes(raw_data)
            data_type = rb.dataType()
            data_type_numpy = get_numpy_data_type_for_qgis_type(data_type)
            a = np.frombuffer(bytes_array, dtype=data_type_numpy)
            b = a.reshape((image_size[1], image_size[0], 1))
            tile_data.append(b)
    elif input_channels_mapping.are_all_inputs_composite_byte():
        rb = get_raster_block(1)  # the data are always in band 1
        raw_data = rb.data()
        bytes_array = bytes(raw_data)
        dt = rb.dataType()
        number_of_image_channels = input_channels_mapping.get_number_of_image_channels()
        assert number_of_image_channels == 4  # otherwise we did something wrong earlier...
        if dt != Qgis.DataType.ARGB32:
            raise Exception("Invalid input layer data type!")
        a = np.frombuffer(bytes_array, dtype=np.uint8)
        b = a.reshape((image_size[1], image_size[0], number_of_image_channels))

        for i in range(number_of_model_inputs):
            image_channel = input_channels_mapping.get_image_channel_for_model_input(i)
            byte_number = image_channel.get_byte_number()
            assert byte_number < number_of_image_channels  # we cannot get more bytes than there are
            tile_data.append(b[:, :, byte_number:byte_number+1])  # last index to keep dimension
    else:
        raise Exception("Unsupported image channels composition!")

    data_provider.setZoomedInResamplingMethod(original_resampling_method)  # restore old resampling method
    img = np.concatenate(tile_data, axis=2)
    return img


def erode_dilate_image(img, segmentation_parameters: SegmentationParameters):
    # self._show_image(img)
    if segmentation_parameters.postprocessing_dilate_erode_size:
        size = (segmentation_parameters.postprocessing_dilate_erode_size // 2) ** 2 + 1
        kernel = np.ones((size, size), np.uint8)
        img = cv2.morphologyEx(img, cv2.MORPH_OPEN, kernel)
        img = cv2.morphologyEx(img, cv2.MORPH_CLOSE, kernel)
        # self._show_image(img, 'opened')
    return img


def convert_cv_contours_to_features(features,
                                    cv_contours,
                                    hierarchy,
                                    current_contour_index,
                                    is_hole,
                                    current_holes):
    """
    Convert contour found with OpenCV to features accepted by QGis
    :param features:
    :param cv_contours:
    :param hierarchy:
    :param current_contour_index:
    :param is_hole:
    :param current_holes:
    :return:
    """

    if current_contour_index == -1:
        return

    while True:
        contour = cv_contours[current_contour_index]
        if len(contour) >= 3:
            first_child = hierarchy[current_contour_index][2]
            internal_holes = []
            convert_cv_contours_to_features(
                features=features,
                cv_contours=cv_contours,
                hierarchy=hierarchy,
                current_contour_index=first_child,
                is_hole=not is_hole,
                current_holes=internal_holes)

            if is_hole:
                current_holes.append(contour)
            else:
                feature = QgsFeature()
                polygon_xy_vec_vec = [
                    contour,
                    *internal_holes
                ]
                geometry = QgsGeometry.fromPolygonXY(polygon_xy_vec_vec)
                feature.setGeometry(geometry)

                # polygon = shapely.geometry.Polygon(contour, holes=internal_holes)
                features.append(feature)

        current_contour_index = hierarchy[current_contour_index][0]
        if current_contour_index == -1:
            break


def transform_points_list_xy_to_target_crs(
        points: List[Tuple],
        extent: QgsRectangle,
        rlayer_units_per_pixel: float):
    x_left = extent.xMinimum()
    y_upper = extent.yMaximum()
    points_crs = []

    for point_xy in points:
        x_crs = point_xy[0] * rlayer_units_per_pixel + x_left
        y_crs = -(point_xy[1] * rlayer_units_per_pixel - y_upper)
        points_crs.append(QgsPointXY(x_crs, y_crs))
    return points_crs


def transform_contours_yx_pixels_to_target_crs(
        contours,
        extent: QgsRectangle,
        rlayer_units_per_pixel: float):
    x_left = extent.xMinimum()
    y_upper = extent.yMaximum()

    polygons_crs = []
    for polygon_3d in contours:
        # https://stackoverflow.com/questions/33458362/opencv-findcontours-why-do-we-need-a-
        # vectorvectorpoint-to-store-the-cont
        polygon = polygon_3d.squeeze(axis=1)

        polygon_crs = []
        for i in range(len(polygon)):
            yx_px = polygon[i]
            x_crs = yx_px[0] * rlayer_units_per_pixel + x_left
            y_crs = -(yx_px[1] * rlayer_units_per_pixel - y_upper)
            polygon_crs.append(QgsPointXY(x_crs, y_crs))
        polygons_crs.append(polygon_crs)
    return polygons_crs


@dataclass
class BoundingBox:
    """
    Describes a bounding box rectangle.
    Similar to cv2.Rect
    """
    x_min: int
    x_max: int
    y_min: int
    y_max: int

    def get_shape(self) -> Tuple[int, int]:
        """ Returns the shape of the bounding box as a tuple (height, width)

        Returns
        -------
        tuple
            (height, width)
        """
        return [
            self.y_max - self.y_min + 1,
            self.x_max - self.x_min + 1
        ]

    def get_xyxy(self) -> Tuple[int, int, int, int]:
        """ Returns the bounding box as a tuple (x_min, y_min, x_max, y_max)

        Returns
        -------
        Tuple[int, int, int, int]
            (x_min, y_min, x_max, y_max)
        """
        return [
            self.x_min,
            self.y_min,
            self.x_max,
            self.y_max
        ]

    def get_xywh(self) -> Tuple[int, int, int, int]:
        """ Returns the bounding box as a tuple (x_min, y_min, width, height)

        Returns
        -------
        Tuple[int, int, int, int]
            (x_min, y_min, width, height)
        """
        return [
            self.x_min,
            self.y_min,
            self.x_max - self.x_min,
            self.y_max - self.y_min
        ]

    def get_area(self) -> float:
        """Calculate bounding box reactangle area

        Returns
        -------
        float
            Bounding box area
        """
        shape = self.get_shape()
        return shape[0] * shape[1]

    def calculate_overlap_in_pixels(self, other):
        dx = min(self.x_max, other.x_max) - max(self.x_min, other.x_min)
        dy = min(self.y_max, other.y_max) - max(self.y_min, other.y_min)
        if (dx >= 0) and (dy >= 0):
            return dx * dy
        return 0

    def get_slice(self):
<<<<<<< HEAD
        return np.s_[self.y_min:self.y_max + 1, self.x_min:self.x_max + 1]

    def apply_offset(self, offset_x: int, offset_y: int):
        """Apply (x,y) offset to keeping coordinates

        Parameters
        ----------
        offset_x : int
            x-axis offset in pixels
        offset_y : int
            y-axis offset in pixels
        """
        self.x_min += offset_x
        self.y_min += offset_y
        self.x_max += offset_x
        self.y_max += offset_y

    def get_4_corners(self) -> List[Tuple]:
        """Get 4 points (corners) describing the detection rectangle, each point in (x, y) format

        Returns
        -------
        List[Tuple]
            List of 4 rectangle corners in (x, y) format
        """
        return [
            (self.x_min, self.y_min),
            (self.x_min, self.y_max),
            (self.x_max, self.y_max),
            (self.x_max, self.y_min),
        ]

=======
        roi_slice = np.s_[self.y_min:self.y_max + 1, self.x_min:self.x_max + 1]
        return roi_slice
>>>>>>> d2212070


def transform_polygon_with_rings_epsg_to_extended_xy_pixels(
        polygons: List[List[QgsPointXY]],
        extended_extent: QgsRectangle,
        img_size_y_pixels: int,
        rlayer_units_per_pixel: float) -> List[List[Tuple]]:
    """
    Transform coordinates polygons to pixels contours (with cv2 format), in base_extent pixels system
    :param polygons: List of tuples with two lists each (x and y points respoectively)
    :param extended_extent:
    :param img_size_y_pixels:
    :param rlayer_units_per_pixel:
    :return: 2D contours list
    """
    xy_pixel_contours = []
    for polygon in polygons:
        xy_pixel_contour = []

        x_min_epsg = extended_extent.xMinimum()
        y_min_epsg = extended_extent.yMinimum()
        y_max_pixel = img_size_y_pixels - 1  # -1 to have the max pixel, not shape
        for point_epsg in polygon:
            x_epsg, y_epsg = point_epsg
            x = round((x_epsg - x_min_epsg) / rlayer_units_per_pixel)
            y = y_max_pixel - round((y_epsg - y_min_epsg) / rlayer_units_per_pixel)
            # NOTE: here we can get pixels +-1 values, because we operate on already rounded bounding boxes
            xy_pixel_contour.append((x, y))

        # Values:
        # extended_extent.height() / rlayer_units_per_pixel, extended_extent.width() / rlayer_units_per_pixel
        # are not integers, because extents are aligned to grid, not pixels resolution

        xy_pixel_contours.append(np.asarray(xy_pixel_contour))
    return xy_pixel_contours


def create_area_mask_image(vlayer_mask,
                           rlayer: QgsRasterLayer,
                           extended_extent: QgsRectangle,
                           rlayer_units_per_pixel: float,
                           image_shape_yx) -> Optional[np.ndarray]:
    """
    Mask determining area to process (within extended_extent coordinates)
    None if no mask layer provided.
    """

    if vlayer_mask is None:
        return None
    img = np.zeros(shape=image_shape_yx, dtype=np.uint8)
    features = vlayer_mask.getFeatures()

    if vlayer_mask.crs() != rlayer.crs():
        xform = QgsCoordinateTransform()
        xform.setSourceCrs(vlayer_mask.crs())
        xform.setDestinationCrs(rlayer.crs())

    # see https://docs.qgis.org/3.22/en/docs/pyqgis_developer_cookbook/vector.html#iterating-over-vector-layer
    for feature in features:
        print("Feature ID: ", feature.id())
        geom = feature.geometry()

        if vlayer_mask.crs() != rlayer.crs():
            geom.transform(xform)

        geom_single_type = QgsWkbTypes.isSingleType(geom.wkbType())

        if geom.type() == QgsWkbTypes.PointGeometry:
            logging.warning("Point geometry not supported!")
        elif geom.type() == QgsWkbTypes.LineGeometry:
            logging.warning("Line geometry not supported!")
        elif geom.type() == QgsWkbTypes.PolygonGeometry:
            polygons = []
            if geom_single_type:
                polygon = geom.asPolygon()  # polygon with rings
                polygons.append(polygon)
            else:
                polygons = geom.asMultiPolygon()

            for polygon_with_rings in polygons:
                polygon_with_rings_xy = transform_polygon_with_rings_epsg_to_extended_xy_pixels(
                    polygons=polygon_with_rings,
                    extended_extent=extended_extent,
                    img_size_y_pixels=image_shape_yx[0],
                    rlayer_units_per_pixel=rlayer_units_per_pixel)
                # first polygon is actual polygon
                cv2.fillPoly(img, pts=polygon_with_rings_xy[:1], color=255)
                if len(polygon_with_rings_xy) > 1:  # further polygons are rings
                    cv2.fillPoly(img, pts=polygon_with_rings_xy[1:], color=0)
        else:
            print("Unknown or invalid geometry")

    return img<|MERGE_RESOLUTION|>--- conflicted
+++ resolved
@@ -292,16 +292,35 @@
         shape = self.get_shape()
         return shape[0] * shape[1]
 
-    def calculate_overlap_in_pixels(self, other):
+    def calculate_overlap_in_pixels(self, other) -> float:
+        """Calculate overlap between two bounding boxes in pixels
+
+        Parameters
+        ----------
+        other : BoundingBox
+            Other bounding box
+
+        Returns
+        -------
+        float
+            Overlap in pixels
+        """
         dx = min(self.x_max, other.x_max) - max(self.x_min, other.x_min)
         dy = min(self.y_max, other.y_max) - max(self.y_min, other.y_min)
         if (dx >= 0) and (dy >= 0):
             return dx * dy
         return 0
 
-    def get_slice(self):
-<<<<<<< HEAD
-        return np.s_[self.y_min:self.y_max + 1, self.x_min:self.x_max + 1]
+    def get_slice(self) -> Tuple[slice, slice]:
+        """ Returns the bounding box as a tuple of slices (y_slice, x_slice)
+
+        Returns
+        -------
+        Tuple[slice, slice]
+            (y_slice, x_slice)
+        """
+        roi_slice = np.s_[self.y_min:self.y_max + 1, self.x_min:self.x_max + 1]
+        return roi_slice
 
     def apply_offset(self, offset_x: int, offset_y: int):
         """Apply (x,y) offset to keeping coordinates
@@ -333,10 +352,8 @@
             (self.x_max, self.y_min),
         ]
 
-=======
         roi_slice = np.s_[self.y_min:self.y_max + 1, self.x_min:self.x_max + 1]
         return roi_slice
->>>>>>> d2212070
 
 
 def transform_polygon_with_rings_epsg_to_extended_xy_pixels(
